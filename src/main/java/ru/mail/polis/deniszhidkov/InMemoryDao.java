--- conflicted
+++ resolved
@@ -47,10 +47,6 @@
     }
 
     @Override
-<<<<<<< HEAD
-    public void upsert(@NotNull BaseEntry<String> entry) {
-        storage.put(entry.key(), entry);
-=======
     public BaseEntry<String> get(String key) throws IOException {
         if (!hasFile) {
             return null;
@@ -84,13 +80,12 @@
     }
 
     @Override
-    public void upsert(BaseEntry<String> entry) {
+    public void upsert(@NotNull BaseEntry<String> entry) {
         lock.readLock().lock();
         try {
             storage.put(entry.key(), entry);
         } finally {
             lock.readLock().unlock();
         }
->>>>>>> 6d9752bc
     }
 }