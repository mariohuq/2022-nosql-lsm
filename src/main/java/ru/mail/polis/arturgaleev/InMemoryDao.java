--- conflicted
+++ resolved
@@ -41,9 +41,6 @@
     }
 
     @Override
-<<<<<<< HEAD
-    public void upsert(@NotNull BaseEntry<ByteBuffer> entry) {
-=======
     public BaseEntry<ByteBuffer> get(ByteBuffer key) throws IOException {
         BaseEntry<ByteBuffer> value = dataBase.get(key);
         if (value != null) {
@@ -59,8 +56,7 @@
     }
 
     @Override
-    public void upsert(BaseEntry<ByteBuffer> entry) {
->>>>>>> 836fbf50
+    public void upsert(@NotNull BaseEntry<ByteBuffer> entry) {
         dataBase.put(entry.key(), entry);
     }
 
