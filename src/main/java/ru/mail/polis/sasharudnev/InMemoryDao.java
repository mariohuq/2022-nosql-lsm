--- conflicted
+++ resolved
@@ -50,10 +50,6 @@
     }
 
     @Override
-<<<<<<< HEAD
-    public void upsert(@NotNull BaseEntry<String> entry) {
-        data.put(entry.key(), entry);
-=======
     public BaseEntry<String> get(String key) throws IOException {
         BaseEntry<String> entry = data.get(key);
         if (entry != null) {
@@ -78,7 +74,7 @@
     }
 
     @Override
-    public void upsert(BaseEntry<String> entry) {
+    public void upsert(@NotNull BaseEntry<String> entry) {
         lock.readLock().lock();
         try {
             data.put(entry.key(), entry);
@@ -96,6 +92,5 @@
         } finally {
             lock.writeLock().unlock();
         }
->>>>>>> 9507d30e
     }
 }