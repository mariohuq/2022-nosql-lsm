package ru.mail.polis.glebkomissarov;

import jdk.incubator.foreign.MemorySegment;
import org.jetbrains.annotations.NotNull;
import ru.mail.polis.BaseEntry;
import ru.mail.polis.Config;
import ru.mail.polis.Dao;

import java.io.IOException;
import java.nio.file.Path;
import java.util.Collections;
import java.util.Iterator;
import java.util.Map;
import java.util.concurrent.ConcurrentSkipListMap;

public class MyMemoryDao implements Dao<MemorySegment, BaseEntry<MemorySegment>> {
    private final ConcurrentSkipListMap<MemorySegment, BaseEntry<MemorySegment>> data = new ConcurrentSkipListMap<>(
            new SegmentsComparator()
    );
    private final Path basePath;
    private final Converter converter = new Converter();

    public MyMemoryDao(Config config) {
        basePath = config.basePath();
    }

    @Override
    public Iterator<BaseEntry<MemorySegment>> get(MemorySegment from, MemorySegment to) {
        if (data.isEmpty()) {
            return Collections.emptyIterator();
        }

        if (from == null) {
            return to == null ? shell(data) : shell(data.headMap(to));
        } else {
            return to == null ? shell(data.tailMap(from)) : shell(data.subMap(from, to));
        }
    }

    @Override
<<<<<<< HEAD
    public BaseEntry<MemorySegment> get(@NotNull MemorySegment key) {
        return data.get(key);
=======
    public BaseEntry<MemorySegment> get(MemorySegment key) throws IOException {
        BaseEntry<MemorySegment> result = data.get(key);

        if (result == null) {
            result = converter.searchEntry(basePath, key);
        }
        return result;
>>>>>>> 9507d30e
    }

    @Override
    public void upsert(@NotNull BaseEntry<MemorySegment> entry) {
        data.put(entry.key(), entry);
    }

    @Override
    public void flush() throws IOException {
        long size = data.values().stream()
                .mapToLong(entry -> entry.value().byteSize() + entry.key().byteSize()).sum();
        converter.startSerializeEntries(data.size(), size, basePath);
        for (BaseEntry<MemorySegment> entry : data.values()) {
            converter.writeEntries(entry, entry.key().byteSize(), entry.value().byteSize());
        }
        converter.writeOffsets(data.size());
    }

    private Iterator<BaseEntry<MemorySegment>> shell(Map<MemorySegment, BaseEntry<MemorySegment>> sub) {
        return sub.values().iterator();
    }
}<|MERGE_RESOLUTION|>--- conflicted
+++ resolved
@@ -38,18 +38,13 @@
     }
 
     @Override
-<<<<<<< HEAD
-    public BaseEntry<MemorySegment> get(@NotNull MemorySegment key) {
-        return data.get(key);
-=======
-    public BaseEntry<MemorySegment> get(MemorySegment key) throws IOException {
+    public BaseEntry<MemorySegment> get(@NotNull MemorySegment key) throws IOException {
         BaseEntry<MemorySegment> result = data.get(key);
 
         if (result == null) {
             result = converter.searchEntry(basePath, key);
         }
         return result;
->>>>>>> 9507d30e
     }
 
     @Override
