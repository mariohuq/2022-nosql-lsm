--- conflicted
+++ resolved
@@ -2,11 +2,8 @@
 
 import jdk.incubator.foreign.MemoryAccess;
 import jdk.incubator.foreign.MemorySegment;
-<<<<<<< HEAD
+import ru.mail.polis.Config;
 import org.jetbrains.annotations.NotNull;
-=======
-import ru.mail.polis.Config;
->>>>>>> 836fbf50
 import ru.mail.polis.Dao;
 import ru.mail.polis.Entry;
 
@@ -48,11 +45,7 @@
     }
 
     @Override
-<<<<<<< HEAD
     public Entry<MemorySegment> get(@NotNull MemorySegment key) {
-        return storage.get(key);
-=======
-    public Entry<MemorySegment> get(MemorySegment key) {
         lock.readLock().lock();
         try {
             Entry<MemorySegment> value = storage.get(key);
@@ -63,7 +56,6 @@
         } finally {
             lock.readLock().unlock();
         }
->>>>>>> 836fbf50
     }
 
     @Override
@@ -87,11 +79,7 @@
     }
 
     @Override
-<<<<<<< HEAD
     public void upsert(@NotNull Entry<MemorySegment> entry) {
-        storage.put(entry.key(), entry);
-=======
-    public void upsert(Entry<MemorySegment> entry) {
         lock.readLock().lock();
         try {
             storage.put(entry.key(), entry);
@@ -102,7 +90,6 @@
         } finally {
             lock.readLock().unlock();
         }
->>>>>>> 836fbf50
     }
 
     @Override
